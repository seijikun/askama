[package]
name = "askama_derive"
<<<<<<< HEAD
version = "0.3.3"
=======
version = "0.3.2"
>>>>>>> ce84543b
authors = ["Dirkjan Ochtman <dirkjan@ochtman.nl>"]
description = "Procedural macro package for Askama"
homepage = "https://github.com/djc/askama"
repository = "https://github.com/djc/askama"
license = "MIT/Apache-2.0"
workspace = ".."

[lib]
proc-macro = true

[dependencies]
nom = "3"
syn = "0.11"
quote = "0.3"<|MERGE_RESOLUTION|>--- conflicted
+++ resolved
@@ -1,10 +1,6 @@
 [package]
 name = "askama_derive"
-<<<<<<< HEAD
 version = "0.3.3"
-=======
-version = "0.3.2"
->>>>>>> ce84543b
 authors = ["Dirkjan Ochtman <dirkjan@ochtman.nl>"]
 description = "Procedural macro package for Askama"
 homepage = "https://github.com/djc/askama"
